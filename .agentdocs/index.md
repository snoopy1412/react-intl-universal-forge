--- conflicted
+++ resolved
@@ -1,17 +1,19 @@
 ## 测试规范
+
 `testing/overview.md` - 记录项目的自动化检查与测试约定，修改或新增测试代码前需阅读掌握。
 
 ## DevOps 流程
+
 `devops/npm-publish.md` - npm 自动化发布流程与回滚指引，进行发布相关操作前必读。
 
-<<<<<<< HEAD
 ## 后端文档
+
 `backend/i18n-extractor.md` - 记录 i18n 抽取器对数据配置文件的判定逻辑，修改提取规则前必读。
 
-=======
->>>>>>> 7628a7ec
 ## 当前任务文档
+
 `workflow/251010-typescript-config-upgrade.md` - TypeScript 迁移与多格式配置支持的阶段性拆解与 TODO 列表，处理当前需求时必读。
 
 ## 全局重要记忆
+
 暂无